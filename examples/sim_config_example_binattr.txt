##############################################################################
#
# example setting file for SimulateERGM
#
#   note parameter and attribute names are not case sensitive (but filenames are)
#

numNodes = 1000 # Number of nodes in directed graph


################## Simulation settings #######################################

sampleSize = 100 #number of network samples to take from simulation

interval = 10000000 # interval (iterations) between samples

burnin = 1000000000 # number of iterations to throw away before first sample


outputSimulatedNetwork = False  # write the simulated network to file

useIFDsampler = False  # use the IFD sampler
ifd_K = 0.1   # multiplier for step size of IFD auxiliary parameter



<<<<<<< HEAD
outputSimulatedNetworks = False  # write the simulated network to file
=======
>>>>>>> 4bbe9f19

################## Input filenames ###########################################


# Attribute files
# binattr_file for binary attributes (0 or 1 only)
# catattr_file for categorical attributes (any integer)
# The format of the file is a header line with whitespace
# delimited attribute names, and each subsequent line
# the attribute values for each attribute.
# The first line (after the header) has the values for
# node 0, then the next line node 1, and so on.
# 
# E.g.:
#
# gender class
# 0      1
# 1      2
# 1      3

binattrFile = ../pythonDemo/binaryAttributes_50_50_n1000.txt
#catattrFile = 

################## Output filenames ##########################################

# Filename of file to write statistics to

statsFile = stats_sim_n1000_binattr_sample.txt

# Pajek .net file prefix for simulatd networks
# Output filenames are constructed from the prefix specified here,
# with _<i>.txt added, where <i> is the iteration
# So e.g. if simNetFilePrefix = sim then the output files are sim_10000.txt etc.

simNetFilePrefix = simulation_sim_n1000_binattr_sample

################## Parameters to estimate ####################################

#
# Structural parameters
#



structParams =  {Arc =          -1.00,
                 Reciprocity =   4.25,
                 AltInStars =   -2.00,
                 AltOutStars=   -1.50,
                 AltKTrianglesT= 0.60,   
                 AltTwoPathsTD= -0.15 }

#
# Attribute parameters
#

attrParams = {Sender(binaryAttribute       = 1.50),
              Receiver(binaryAttribute     = 1.00),
              Interaction(binaryAttribute  = 2.00)}

<|MERGE_RESOLUTION|>--- conflicted
+++ resolved
@@ -17,17 +17,12 @@
 burnin = 1000000000 # number of iterations to throw away before first sample
 
 
-outputSimulatedNetwork = False  # write the simulated network to file
+outputSimulatedNetworks = False  # write the simulated network to file
 
 useIFDsampler = False  # use the IFD sampler
 ifd_K = 0.1   # multiplier for step size of IFD auxiliary parameter
 
 
-
-<<<<<<< HEAD
-outputSimulatedNetworks = False  # write the simulated network to file
-=======
->>>>>>> 4bbe9f19
 
 ################## Input filenames ###########################################
 
