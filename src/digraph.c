/*****************************************************************************
 * 
 * File:    digraph.c
 * Author:  Alex Stivala, Maksym Byshkin
 * Created: October 2017
 *
 * Directed graph data structure. Stored as arc lists (both forward
 * and a "reversed" version, for fast iteration over both in- and out-
 * neighbours) and fast lookup hash tables for two-paths, and also
 * flat arcs list for fast selection of an arc uniformly at random.
 *
 *
 ****************************************************************************/

/*
 * TODO: may be better to use e.g. CSR sparse matrix format for
 * two-path fast lookup instead of hash table as we often iterate over
 * neighbours of a node i.e. along a row in computing change
 * statistics. (The same applies to the actual graph itself, currently
 * stored in adjacency lists). However then it is
 * difficult/inefficient to update when adding/deleting an arc which
 * is at the core of the MCMC algorithm so no good for that. (Note
 * also that if we stored the actual graph adjacency matrix in sparse
 * matrix format (CSR for example) then the numbers of two-paths can
 * be very efficiently computed my multiplying the matrix by itself
 * with sparse BLAS routine DCSRMM.)
 */

#include <assert.h>
#include <stdio.h>
#include <stdlib.h>
#include <ctype.h>
#include <string.h>
#include <errno.h>
#include <math.h>
#include "digraph.h"


   
/*****************************************************************************
 *
 * constants
 *
 ****************************************************************************/

static const size_t BUFSIZE = 16384;  /* line buffer size for reading files */

static const char *NA_STRING = "NA"; /* string in attributes files to indicate
                                        missing data (case insensitive) */

   
/*****************************************************************************
 *
 * local functions
 *
 ****************************************************************************/

#ifdef TWOPATH_HASHTABLES
/*
 * Update entry for (i, j) in hashtable.
 *
 * Used for the two-path hash tables to count two-paths between nodes
 * i and j. Much more efficient to use a hash table (or some other way
 * of storing a sparse matrix) as typically only on the order of 1% to
 * 10% of entries are nonzero.  
 *
 * Parameters:
 *     h - pointer to hash table (pointer itself)
 *     i - node id of source
 *     j - node id of destination
 *     incval - value to add to existing value (or insert if not exists)
 *              NB this can be negative (it is either -1 or +1)
 *
 * Return value:
 *     None.
 */
static void update_twopath_entry(twopath_record_t **h, uint_t i, uint_t j,
                                 int incval)
{
  twopath_record_t rec;
  twopath_record_t *newrec;
  twopath_record_t *p;

  /* there is no reason this function cannot have other values of incval
     but in updateTwoPathsMatrices() only +1 or -1 is used */
  assert(incval == 1 || incval == -1);
  
  memset(&rec, 0, sizeof(twopath_record_t));
  rec.key.i = i;
  rec.key.j = j;
  HASH_FIND(hh, *h, &rec.key, sizeof(nodepair_t), p);
  if (p) {
    p->value += incval;
    if (p->value == 0) {
      assert(incval < 0); /* value added must have been -ve to get to zero */
      /* delete entry with value 0 to save memory (get_twopath_entry() 
         returns 0 for value if key not in hash table, so having key in table
         with value 0 is the same as having it not present).
         If we don't do this then the hash table will just keep growing
         and could use far more memory than if we do this */
      HASH_DELETE(hh, *h, p);
      free(p);
    }
  } else {
    newrec = (twopath_record_t *)safe_malloc(sizeof(*newrec));
    newrec->key.i = i;
    newrec->key.j = j;
    newrec->value = incval;
    HASH_ADD(hh, *h, key, sizeof(nodepair_t), newrec);
  }
} 
#endif /* TWOPATH_HASHTABLES */


#ifdef TWOPATH_HASHTABLES
/*
 * Update the two-paths hash tables used for fast computation of change
 * statistics for either adding or removing arc i->j
 * The hash tables in the digraph are updated in-place
 *
 * Parameters:
 *   g     - digraph
 *   i     - node arc is from
 *   j     - node arc is to
 *   isAdd - TRUE for inserting arc, FALSE for deleting arc
 *
 * Return value:
 *   None.
 */
static void updateTwoPathsMatrices(digraph_t *g, uint_t i, uint_t j, bool isAdd)
{
  uint_t v,k;
  int incval = isAdd ? 1 : -1;

  for (k = 0; k < g->outdegree[i]; k++) {
    v = g->arclist[i][k];
    if (v == i || v == j)
      continue;
    /*removed as slows significantly: assert(isArc(g,i,v)); */
    update_twopath_entry(&g->outTwoPathHashTab, v, j, incval);
    update_twopath_entry(&g->outTwoPathHashTab, j, v, incval);
  }
  for (k = 0; k < g->indegree[j]; k++) {
    v = g->revarclist[j][k];
    if (v == i || v == j)
      continue;
    /*removed as slows significantly: assert(isArc(g,v,j)); */
    update_twopath_entry(&g->inTwoPathHashTab, v, i, incval);
    update_twopath_entry(&g->inTwoPathHashTab, i, v, incval);
  }
  for (k = 0; k < g->indegree[i]; k++)  {
    v = g->revarclist[i][k];
    if (v == i || v == j)
      continue;
    /*removed as slows significantly: assert(isArc(g,v,i));*/
    update_twopath_entry(&g->mixTwoPathHashTab, v, j, incval);
  }
  for (k = 0; k < g->outdegree[j]; k++) {
    v = g->arclist[j][k];
    if (v == i || v == j)
      continue;
    /*removed as slows significantly: assert(isArc(g,j,v));*/
    update_twopath_entry(&g->mixTwoPathHashTab, i, v, incval);
  }
}
#else
/*
 * Update the two-paths matrices used for fast computation of change
 * statistics for either adding or removing arc i->j
 * The matcies in the digraph are updated in-place
 *
 * Parameters:
 *   g     - digraph
 *   i     - node arc is from
 *   j     - node arc is to
 *   isAdd - TRUE for inserting arc, FALSE for deleting arc
 *
 * Return value:
 *   None.
 */
static void updateTwoPathsMatrices(digraph_t *g, uint_t i, uint_t j, bool isAdd)
{
  uint_t v,k;
  int incval = isAdd ? 1 : -1;

  for (k = 0; k < g->outdegree[i]; k++) {
    v = g->arclist[i][k];
    if (v == i || v == j)
      continue;
    /*removed as slows significantly: assert(isArc(g,i,v)); */
    g->outTwoPathMatrix[INDEX2D(v, j, g->num_nodes)] += incval;
    g->outTwoPathMatrix[INDEX2D(j, v, g->num_nodes)] += incval;
  }
  for (k = 0; k < g->indegree[j]; k++) {
    v = g->revarclist[j][k];
    if (v == i || v == j)
      continue;
    /*removed as slows significantly: assert(isArc(g,v,j)); */
    g->inTwoPathMatrix[INDEX2D(v, i, g->num_nodes)] += incval;
    g->inTwoPathMatrix[INDEX2D(i, v, g->num_nodes)] += incval;
  }
  for (k = 0; k < g->indegree[i]; k++)  {
    v = g->revarclist[i][k];
    if (v == i || v == j)
      continue;
    /*removed as slows significantly: assert(isArc(g,v,i));*/
    g->mixTwoPathMatrix[INDEX2D(v, j, g->num_nodes)]+=incval;
  }
  for (k = 0; k < g->outdegree[j]; k++) {
    v = g->arclist[j][k];
    if (v == i || v == j)
      continue;
    /*removed as slows significantly: assert(isArc(g,j,v));*/
    g->mixTwoPathMatrix[INDEX2D(i, v, g->num_nodes)] += incval;
  }
}
#endif /*TWOPATH_HASHTABLES*/

#ifdef TWOPATH_HASHTABLES
/*
 * Delete all entries and entire hash table.
 *
 * Parameters:
 *   h - hash table to destroy
 *
 * Return value:
 *  None.
 */
static void deleteAllHashTable(twopath_record_t *h)
{
  twopath_record_t *curr, *tmp;
  HASH_ITER(hh, h, curr, tmp) {
    HASH_DEL(h, curr);
    free(curr);
  }
}
#endif /*TWOPATH_HASHTABLES*/

/*
 * Load integer (binary or categorical) attributes from file.
 * The format of the file is a header line with whitespace
 * delimited attribute names, and each subsequent line
 * the attribute values for each attribute.
 * The first line (after the header) has the values for
 * node 0, then the next line node 1, and so on.
 * 
 * E.g.:
 *
 * gender class
 * 0      1
 * 1      2
 * 1      3
 *
 *
 * Valid values are integer >= 0 for categorical or 0 or 1 for binary, 
 * or NA (case insensitve) for missing data.
 *
 * Parameters:
 *   attr_filenname - filename of file to read
 *   num_nodes - number of nodes (must be this many values)
 *   isBinary  - TRUE if binary (only 0 or 1 allowed)
 *               also any integer is allowed
 *   out_attr_names - (Out) attribute names array
 *   out_attr_values - (Out) (*attr_values)[u][i] is value of attr u for node i
 * 
 * Return value:
 *   Number of attributes, or -1 on error.
 *
 * The attribute names and values arrays are allocated by 
 * this function.
 */
static int load_integer_attributes(const char *attr_filename,
                                   uint_t num_nodes,
                                   bool isBinary,
                                   char ***out_attr_names,
                                   int  ***out_attr_values)
{
  const char *delims    = " \t\r\n"; /* strtok_r() delimiters  */
  uint_t nodenum        = 0;   /* node number values are for */
  uint_t num_attributes = 0;   /* number of different attributes */
  uint_t thisline_values= 0;   /* number values read this line */
  char  **attr_names   = NULL; /* array of attribute names */
  int   **attr_values = NULL; /* attr_values[u][i] is value of attr u for node i */
  char *saveptr        = NULL; /* for strtok_r() */
  char *token          = NULL; /* from strtok_r() */
  FILE *attr_file;
  char buf[BUFSIZE];
  uint_t  i;
  int     val;

  if (!(attr_file = fopen(attr_filename, "r"))) {
    fprintf(stderr, "ERROR: could not open attribute file %s (%s)\n",
            attr_filename, strerror(errno));
    return -1;
  }
  if (!fgets(buf, sizeof(buf)-1, attr_file)) {
    fprintf(stderr, "ERROR: could not read header line in attriubutes file %s (%s)\n",
            attr_filename, strerror(errno));
    return -1;
  }
  token = strtok_r(buf, delims, &saveptr);
  while(token) {
    attr_names = (char **)safe_realloc(attr_names, 
                                       (num_attributes + 1) * sizeof(char *));
    attr_names[num_attributes++] = safe_strdup(token);
    token = strtok_r(NULL, delims, &saveptr);
  }
  saveptr = NULL; /* reset strtok() for next line */

  /* Now that we know how many attributes there are, allocate space for values */
  attr_values = (int **)safe_malloc(num_attributes * sizeof(int **));
  for (i = 0; i < num_attributes; i++)
    attr_values[i] = (int *)safe_malloc(num_nodes * sizeof(int));

  if (!fgets(buf, sizeof(buf)-1, attr_file)) {
    fprintf(stderr, "ERROR: could not read first values line in attributes file %s (%s)\n",
            attr_filename, strerror(errno));
    return -1;
  }
  while (!feof(attr_file)) {
    thisline_values = 0;
    token = strtok_r(buf, delims, &saveptr);
    while(token) {
      if (strcasecmp(token, NA_STRING) == 0) {
        val = isBinary ? BIN_NA : CAT_NA;
      } else {
        if (sscanf(token, "%u", &val) != 1) {
          fprintf(stderr, "ERROR: bad value '%s' for node %u\n", token, nodenum);
          return -1;
        }
        if (isBinary && (val != 0 && val != 1)) {
          fprintf(stderr, "ERROR: bad value %d for binary attribute %s on node %u in attributes file %s\n",
                  val,  thisline_values < num_attributes? attr_names[thisline_values] : "UNKNOWN", 
                  nodenum, attr_filename);
          return -1;
        } else if (!isBinary && val < 0) {
          fprintf(stderr, "ERROR: bad value %d for categorical attribute %s on node %u in attributes file %s\n",
                  val,  thisline_values < num_attributes? attr_names[thisline_values] : "UNKNOWN", 
                  nodenum, attr_filename);
          return -1;
        }
      }
      if (thisline_values < num_attributes && nodenum < num_nodes) 
        attr_values[thisline_values][nodenum] = val;
      thisline_values++;
      token = strtok_r(NULL, delims, &saveptr);
    }
    if (thisline_values != num_attributes) {
      fprintf(stderr, "ERROR: %u values for node %u but expected %u in file %s\n",
              thisline_values, nodenum, num_attributes, attr_filename);
      return -1;
    }
    if (!fgets(buf, sizeof(buf)-1, attr_file)) {
      if (!feof(attr_file)) {
        fprintf(stderr, "ERROR: attempting to read attributes in file %s (%s)\n",
                attr_filename, strerror(errno));
        return -1;
      }
    }
    nodenum++;
    saveptr = NULL; /* reset strtok() for next line */
  }
  if (nodenum != num_nodes) {
    fprintf(stderr, "ERROR: %u rows after header but expected %u in file %s\n",
            nodenum, num_nodes, attr_filename);
    return -1;
  }
  fclose(attr_file);
  *out_attr_names = attr_names;
  *out_attr_values = attr_values;
  return num_attributes;
}

/*
 * Load floating point (double) attributes from file.
 * The format of the file is a header line with whitespace
 * delimited attribute names, and each subsequent line
 * the attribute values for each attribute.
 * The first line (after the header) has the values for
 * node 0, then the next line node 1, and so on.
 * 
 * Valid values are standard C library floating point format, or
 * NA for missing data (note internally this is converted to IEEE floating
 * point NaN value, so nan entered here will also be treated as missing data).
 *
 * Parameters:
 *   attr_filenname - filename of file to read
 *   num_nodes - number of nodes (must be this many values)
 *   out_attr_names - (Out) attribute names array
 *   out_attr_values - (Out) (*attr_values)[u][i] is value of attr u for node i
 * 
 * Return value:
 *   Number of attributes, or -1 on error.
 *
 * The attribute names and values arrays are allocated by 
 * this function.
 */
static int load_float_attributes(const char *attr_filename,
                                 uint_t num_nodes,
                                 char ***out_attr_names,
                                 double ***out_attr_values)
{
  const char *delims    = " \t\r\n"; /* strtok_r() delimiters  */
  uint_t nodenum        = 0;   /* node number values are for */
  uint_t num_attributes = 0;   /* number of different attributes */
  uint_t thisline_values= 0;   /* number values read this line */
  char  **attr_names   = NULL; /* array of attribute names */
  double **attr_values = NULL; /* attr_values[u][i] is value of attr u for node i */
  char *saveptr        = NULL; /* for strtok_r() */
  char *token          = NULL; /* from strtok_r() */
  char  *endptr;               /* for strtod() */
  FILE *attr_file;
  char buf[BUFSIZE];
  uint_t  i;
  double  val;

  if (!(attr_file = fopen(attr_filename, "r"))) {
    fprintf(stderr, "ERROR: could not open continuous attribute file %s (%s)\n",
            attr_filename, strerror(errno));
    return -1;
  }
  if (!fgets(buf, sizeof(buf)-1, attr_file)) {
    fprintf(stderr, "ERROR: could not read header line in continuous attriubutes file %s (%s)\n",
            attr_filename, strerror(errno));
    return -1;
  }
  token = strtok_r(buf, delims, &saveptr);
  while(token) {
    attr_names = (char **)safe_realloc(attr_names, 
                                       (num_attributes + 1) * sizeof(char *));
    attr_names[num_attributes++] = safe_strdup(token);
    token = strtok_r(NULL, delims, &saveptr);
  }
  saveptr = NULL; /* reset strtok() for next line */

  /* Now that we know how many attributes there are, allocate space for values */
  attr_values = (double **)safe_malloc(num_attributes * sizeof(double **));
  for (i = 0; i < num_attributes; i++)
    attr_values[i] = (double *)safe_malloc(num_nodes * sizeof(double));

  if (!fgets(buf, sizeof(buf)-1, attr_file)) {
    fprintf(stderr, "ERROR: could not read first values line in continuous attributes file %s (%s)\n",
            attr_filename, strerror(errno));
    return -1;
  }
  while (!feof(attr_file)) {
    thisline_values = 0;
    token = strtok_r(buf, delims, &saveptr);
    while(token) {
      if (strcasecmp(token, NA_STRING) == 0) {
        val = NAN; /* NA value for continuous is floating point NaN */
      } else {
        val = strtod(token, &endptr);
        if (*endptr != '\0') {
          fprintf(stderr, "ERROR: bad floating point value '%s' for node %u\n", token, nodenum);
          return -1;        
        }
      }
      if (thisline_values < num_attributes && nodenum < num_nodes) 
        attr_values[thisline_values][nodenum] = val;
      thisline_values++;
      token = strtok_r(NULL, delims, &saveptr);
    }
    if (thisline_values != num_attributes) {
      fprintf(stderr, "ERROR: %u values for node %u but expected %u in file %s\n",
              thisline_values, nodenum, num_attributes, attr_filename);
      return -1;
    }
    if (!fgets(buf, sizeof(buf)-1, attr_file)) {
      if (!feof(attr_file)) {
        fprintf(stderr, "ERROR: attempting to read attributes in file %s (%s)\n",
                attr_filename, strerror(errno));
        return -1;
      }
    }
    nodenum++;
    saveptr = NULL; /* reset strtok() for next line */
  }
  if (nodenum != num_nodes) {
    fprintf(stderr, "ERROR: %u rows after header but expected %u in file %s\n",
            nodenum, num_nodes, attr_filename);
    return -1;
  }
  fclose(attr_file);
  *out_attr_names = attr_names;
  *out_attr_values = attr_values;
  return num_attributes;
}


   
/*****************************************************************************
 *
 * externally visible functions
 *
 ****************************************************************************/

#ifdef TWOPATH_HASHTABLES
/*
 * Get entry for (i, j) in hashtable.
 *
 *
 * Parameters:
 *     h - hash table
 *     i - node id of source
 *     j - node id of destination
 *
 * Return value:
 *     value for key (i, j) in hashtable or 0 if none
 */
uint_t get_twopath_entry(twopath_record_t *h, uint_t i, uint_t j)
{
  twopath_record_t rec, *p = NULL;
  rec.key.i = i;
  rec.key.j = j;
  HASH_FIND(hh, h, &rec.key, sizeof(nodepair_t), p);
  return (p ? p->value : 0);
}
#endif /*TWOPATH_HASHTABLES*/


/* 
 * Return density of graph
 * 
 * Parameters:
 *   g  - digraph 
 *
 * Return value:
 *   Density of g
 */
double density(const digraph_t *g)
{
  return (double)g->num_arcs / (double)(g->num_nodes * (g->num_nodes - 1));
}

/*
 * Test if arc i -> j exists
 *
 * Parameters:
 *   g - digraph
 *   i - node to test arc from
 *   j - node to test arc to
 *
 * Return value:
 *   TRUE iff arc i->j exists
 */
bool isArc(const digraph_t *g, uint_t i, uint_t j)
{
  uint_t k;
  assert(i < g->num_nodes);
  assert(j < g->num_nodes);
  for (k = 0; k < g->outdegree[i]; k++)  {
    if (g->arclist[i][k] == j) {
      return TRUE;
    }
  }
  return FALSE;
}

/*
 * Test if an arc in either direction between i and j (i.e. either
 *  i -> j or j -> i) exists
 *
 * Parameters:
 *   g - digraph
 *   i - node to test arc from/to
 *   j - node to test arc from/to
 *
 * Return value:
 *   TRUE iff arc i->j or j->i exists
 */
bool isArcIgnoreDirection(const digraph_t *g, uint_t i, uint_t j)
{
  return isArc(g, i, j) || isArc(g, j, i);
}

/*
 * Insert arc i -> j into digraph g, WITHOUT updating allarcs flat arc list
 *
 * Parameters:
 *   g - digraph
 *   i - node to insert arc from
 *   j - node to insert arc to
 *
 * Return value:
 *   None
 */
void insertArc(digraph_t *g, uint_t i, uint_t j)
{
  assert(i < g->num_nodes);
  assert(j < g->num_nodes);
  g->num_arcs++;
  g->arclist[i] = (uint_t *)safe_realloc(g->arclist[i],
                                         (g->outdegree[i]+1) * sizeof(uint_t));
  g->arclist[i][g->outdegree[i]++] = j;
  g->revarclist[j] = (uint_t *)safe_realloc(g->revarclist[j],
                                            (g->indegree[j]+1) * sizeof(uint_t));
  g->revarclist[j][g->indegree[j]++] = i;
  updateTwoPathsMatrices(g, i, j, TRUE);
  DIGRAPH_DEBUG_PRINT(("insertArc %u -> %u indegree(%u) = %u outdegre(%u) = %u\n", i, j, j, g->indegree[j], i, g->outdegree[i]));
  /*removed as slows significantly: assert(isArc(g, i, j));*/

  /* update zone information for snowball conditional estimation */
  if (g->zone[i] > g->zone[j]) {
    assert(g->zone[i] == g->zone[j] + 1);
    g->prev_wave_degree[i]++;
  } else if (g->zone[j] > g->zone[i]) {
    assert(g->zone[j] == g->zone[i] + 1);
    g->prev_wave_degree[j]++;
  }
}

/*
 * Remove arc i -> j from digraph g, WITHOUT updating allarcs flat arc list
 *
 * Parameters:
 *   g - digraph
 *   i - node to remove arc from
 *   j - node to remove arc to
 *
 * Return value:
 *   None
 */
void removeArc(digraph_t *g, uint_t i, uint_t j)
{
  uint_t k;
  DIGRAPH_DEBUG_PRINT(("removeArc %u -> %u indegree(%u) = %u outdegre(%u) = %u\n", i, j, j, g->indegree[j], i, g->outdegree[i]));
  /*removed as slows significantly: assert(isArc(g, i, j));*/
  assert(i < g->num_nodes);
  assert(j < g->num_nodes);
  assert(g->num_arcs > 0);
  assert(g->outdegree[i] > 0);
  assert(g->indegree[j] > 0);
#ifdef ORDERED_ARCLIST
  /* we have to find the entry for j in the arc list and then move 
     everything after it back one, overwriting it. Note if it is
     last entry then memmove() has size 0 but that is fine.
     Same for reverse arc list. */
  for (k = 0; k < g->outdegree[i] && g->arclist[i][k] != j; k++)
    /*nothing*/;
  assert(g->arclist[i][k] == j);
  memmove(&g->arclist[i][k], &g->arclist[i][k+1],
          sizeof(uint_t)*(g->outdegree[i]-k));
  //     This is needed to keep the arclist ordered.
  //     However  this code is only used when ORDERD_ARCLIST is
  //     defined, which it is not, as I decided we did not need it. (We do
  //     not keep the arc list in any order -- but I tested the code to
  //     do it in case we do want to do so in the future).
  for (k = 0; k < g->indegree[j] && g->revarclist[j][k] != i; k++)
    /*nothing*/;
  assert(g->revarclist[j][k] == i);
  memmove(&g->revarclist[j][k], &g->revarclist[j][k+1],
          sizeof(uint_t)*(g->indegree[j]-k));
#else
  /* arclist is not ordered, so  just replace deleted entry
     with last entry */
  for (k = 0; k < g->outdegree[i] && g->arclist[i][k] != j; k++)
    /*nothing*/;
  assert(g->arclist[i][k] == j);
  g->arclist[i][k] = g->arclist[i][g->outdegree[i]-1];
  for (k = 0; k < g->indegree[j] && g->revarclist[j][k] != i; k++)
    /*nothing*/;
  assert(g->revarclist[j][k] == i);
  g->revarclist[j][k] = g->revarclist[j][g->indegree[j]-1];
#endif

  g->num_arcs--;
  g->outdegree[i]--;
  g->indegree[j]--;
  updateTwoPathsMatrices(g, i, j, FALSE);

  /* update zone information for snowball conditional estimation */ 
  if (g->zone[i] > g->zone[j]) {
    assert(g->prev_wave_degree[i] > 1);
    g->prev_wave_degree[i]--;
  } else if (g->zone[j] > g->zone[i]) {
    assert(g->prev_wave_degree[j] > 1);
    g->prev_wave_degree[j]--;
  }
}


/*
 * Insert arc i -> j into digraph g, updating allarcs flat arc list
 *
 * Parameters:
 *   g - digraph
 *   i - node to insert arc from
 *   j - node to insert arc to
 *
 * Return value:
 *   None
 */
void insertArc_allarcs(digraph_t *g, uint_t i, uint_t j)
{
  insertArc(g, i, j);
  g->allarcs = (nodepair_t *)safe_realloc(g->allarcs,
                                          g->num_arcs * sizeof(nodepair_t));
  g->allarcs[g->num_arcs-1].i = i;
  g->allarcs[g->num_arcs-1].j = j;
}

/*
 * Remove arc i -> j from digraph g, updating allarcs flat arc list
 *
 * Parameters:
 *   g - digraph
 *   i - node to remove arc from
 *   j - node to remove arc to
 *   arcidx - index in allarcs flat arc list of the i->j entry for fast removal
 *            as this is known (arc has been selected from this list)
 *
 * Return value:
 *   None
 */
void removeArc_allarcs(digraph_t *g, uint_t i, uint_t j, uint_t arcidx)
{
  removeArc(g, i, j);
  /* remove entry from the flat all arcs list */
  assert(g->allarcs[arcidx].i == i && g->allarcs[arcidx].j == j);
  /* replace deleted entry with last entry */
  /* g->num_arcs already decremented by removeArc() */
  g->allarcs[arcidx].i = g->allarcs[g->num_arcs].i;
  g->allarcs[arcidx].j = g->allarcs[g->num_arcs].j;
}


/*
 * Allocate the  digraph structure for empty digraph with given
 * number of nodes.
 *
 * Parameters:
 *    num_vertices - number of nodes in digraph
 *
 * Return values:
 *    Allocated and initizlied to empty digraph
 */
digraph_t *allocate_digraph(uint_t num_vertices)
{
  digraph_t *g = (digraph_t *)safe_malloc(sizeof(digraph_t));
  
  g->num_nodes = num_vertices;
  g->num_arcs = 0;
  g->outdegree = (uint_t *)safe_calloc((size_t)num_vertices, sizeof(uint_t));
  g->arclist = (uint_t **)safe_calloc((size_t)num_vertices, sizeof(uint_t *));
  g->indegree = (uint_t *)safe_calloc((size_t)num_vertices, sizeof(uint_t));
  g->revarclist = (uint_t **)safe_calloc((size_t)num_vertices, sizeof(uint_t *));
  g->allarcs = NULL;
<<<<<<< HEAD
  /* TODO change dense matrices to sparse (hash table or CSR etc.) for scalabiity */  
=======

#ifdef TWOPATH_HASHTABLES
  g->mixTwoPathHashTab = NULL;
  g->inTwoPathHashTab = NULL;
  g->outTwoPathHashTab = NULL;

  assert(sizeof(void *) == 8); /* require 64 bit addressing for large uthash */
#ifdef DEBUG_MEMUSAGE
#ifdef HASH_BLOOM
  /* https://troydhanson.github.io/uthash/userguide.html#_bloom_filter_faster_misses */
  MEMUSAGE_DEBUG_PRINT(("Bloom filter n = %u overhead %f MB (three times)\n",
                        HASH_BLOOM, (pow(2, HASH_BLOOM)/8192)/(1024)));
#endif /* HASH_BLOOM */
#endif /* DEBUG_MEMUSAGE */
#else
>>>>>>> 519c4991
  g->mixTwoPathMatrix = (uint_t *)safe_calloc((size_t)num_vertices * num_vertices,
                                              sizeof(uint_t));
  g->inTwoPathMatrix = (uint_t *)safe_calloc((size_t)num_vertices * num_vertices,
                                             sizeof(uint_t));
  g->outTwoPathMatrix = (uint_t *)safe_calloc((size_t)num_vertices * num_vertices,
                                              sizeof(uint_t));
#ifdef DEBUG_MEMUSAGE
  MEMUSAGE_DEBUG_PRINT(("mixTwoPathMatrix size %f MB\n", 
                        (double)num_vertices*num_vertices*sizeof(uint_t)/
                        (1024*1024)));
  MEMUSAGE_DEBUG_PRINT(("inTwoPathMatrix size %f MB\n", 
                        (double)num_vertices*num_vertices*sizeof(uint_t)/
                        (1024*1024)));
  MEMUSAGE_DEBUG_PRINT(("outTwoPathMatrix size %f MB\n", 
                        (double)num_vertices*num_vertices*sizeof(uint_t)/
                        (1024*1024)));
#endif /*DEBUG_MEMUSAGE*/
#endif /* TWOPATH_HASHTABLES */
  
  g->num_binattr = 0;
  g->binattr_names = NULL;
  g->binattr = NULL;
  g->num_catattr = 0;
  g->catattr_names = NULL;
  g->catattr = NULL;
  g->num_contattr = 0;
  g->contattr_names = NULL;
  g->contattr = NULL;

  g->zone  = (uint_t *)safe_calloc((size_t)num_vertices, sizeof(uint_t));
  g->max_zone = 0;
  g->num_inner_nodes = 0;
  g->inner_nodes = NULL;
  g->prev_wave_degree  = (uint_t *)safe_calloc((size_t)num_vertices, sizeof(uint_t));
  return g;
}

/*
 * Free the digraph internal structures and digraph itself
 *
 * Parameters:
 *    g - digraph to deallocate
 * Return value:
 *    None
 * Note the pointer g itelf is freed in this function
 */
void free_digraph(digraph_t *g)
{
  uint_t i;

  for (i = 0; i < g->num_binattr; i++) {
    free(g->binattr_names[i]);
    free(g->binattr[i]);
  }
  free(g->binattr);
  free(g->binattr_names);
  for (i = 0; i < g->num_catattr; i++) {
    free(g->catattr_names[i]);
    free(g->catattr[i]);
  }
  free(g->catattr);
  free(g->catattr_names);
  for (i = 0; i < g->num_contattr; i++) {
    free(g->contattr_names[i]);
    free(g->contattr[i]);
  }
  free(g->contattr);
  free(g->contattr_names);
  for (i = 0; i < g->num_nodes; i++)  {
    free(g->arclist[i]);
    free(g->revarclist[i]);
  }
  free(g->allarcs);
  free(g->arclist);
  free(g->revarclist);
  free(g->indegree);
  free(g->outdegree);
#ifdef TWOPATH_HASHTABLES
  deleteAllHashTable(g->mixTwoPathHashTab);
  deleteAllHashTable(g->inTwoPathHashTab);
  deleteAllHashTable(g->outTwoPathHashTab);
#else
  free(g->mixTwoPathMatrix);
  free(g->inTwoPathMatrix);
  free(g->outTwoPathMatrix);
#endif /* TWOPATH_HASHTABLES */
  free(g->zone);
  free(g->inner_nodes);
  free(g->prev_wave_degree);
  free(g);
}



/*
 * Build digraph from Pajek format arc list file,
 * with optional binary and categorical attributes files.
 *
 * In the Pajek format *vertices at top, then followed by one line for each
 * vertex (just vertex number) then *arcs followed by arcs list one per
 * line. In this program the nodes must be numbered 1..N.
 *
 * The format of the attriubtes files is header line with whitespace-delimited
 * attribute names, followed by (whitespace delimited) attributes 
 * one line per node (corresponding to node number order).
 * If the attribute file handles are NULL then no attributes.
 *
 * Parameters:
 *    pajek_file   - Pajek format arclist file handle (open read).
 *                   Closed by this function at end.
 *    binattr_filename - binary attributes filebane or NULL
 *    catattr_filename - categorical attribute filename or NULL
 *    contattr_filename- continuous attribule filename or NULL
 *
 * Return value:
 *    digraph object built from files.
 *
 * Note this function calls exit() on error.
 */
digraph_t *load_digraph_from_arclist_file(FILE *pajek_file,
                                          const char *binattr_filename,
                                          const char *catattr_filename,
                                          const char *contattr_filename)
{
  digraph_t *g = NULL;
  int i, j;
  char *p;
  char *saveptr   = NULL; /* for strtok_r() */
  char *token     = NULL; /* from strtok_r() */
  const char *delims = " \t\r\n"; /* strtok_r() delimiters for header lines */
  int num_vertices = 0;
  int num_attr;
#ifdef DEBUG_MEMUSAGE
  uint_t k, total_degree = 0;
#ifdef TWOPATH_HASHTABLES
  struct timeval start_timeval, end_timeval, elapsed_timeval;
  int            etime;
#endif /*TWOPATH_HASHABLES */
#endif /* DEBUG_MEMUSAGE */


  char buf[BUFSIZE];
  /* the first lines should be e.g.
   * *vertices 36
   * for Pajek format
   */
  fgets(buf, sizeof(buf)-1, pajek_file);
  for (p = buf; *p !='\0'; p++) {
    *p = tolower(*p);
  }
  if (sscanf(buf, "*vertices %d\n", &num_vertices) != 1) {
    fprintf(stderr, "ERROR: expected *vertices n line but didn't find it\n");
    exit(1);
  }
  g = allocate_digraph(num_vertices);
  
  do {
    fgets(buf, sizeof(buf)-1, pajek_file);
  } while (!feof(pajek_file) && strncasecmp(buf, "*arcs", 5) != 0);
  if (feof(pajek_file)) {
    fprintf(stderr, "did not find *arcs line\n");
    exit(1);
  }
  if (!fgets(buf, sizeof(buf)-1, pajek_file)) {
    fprintf(stderr, "ERROR: attempting to read first arc  (%s)\n", strerror(errno));
    fclose(pajek_file);
    exit(1);
  }
#ifdef TWOPATH_HASHTABLES
#ifdef DEBUG_MEMUSAGE
  gettimeofday(&start_timeval, NULL);
#endif /* DEBUG_MEMUSAGE */
#endif /*TWOPATH_HASHTABLES*/
  while (!feof(pajek_file)) {
    i = j = 0;
    token = strtok_r(buf, delims, &saveptr);
    if (!token)
      break; /* end on blank line (ignore rest of file, used for stats etc.) */
    if (sscanf(token, "%d", &i) != 1) {
      fprintf(stderr, "ERROR: bad arc start node %s\n", token ? token : "(null)");
      exit(1);
    }
    token = strtok_r(NULL, delims, &saveptr);
    if (!token || sscanf(token, "%d", &j) != 1) {
      fprintf(stderr, "ERROR: bad arc end node %s\n", token ? token : "(null)");
      exit(1);
    }
    token = strtok_r(NULL, delims, &saveptr);
    if (token) {
      printf("(warning) ignoring Pajek arc weight %s on edge (%d,%d)\n", token, i, j);
    }

    
    if (i < 1 || j < 1) {
      fprintf(stderr, "ERROR: node numbers start at 1, got %d,%d\n", i, j);
      exit(1);
    }
    if (i > num_vertices || j > num_vertices) {
      fprintf(stderr, "ERROR num vertices %d but got edge %d,%d\n", num_vertices, i, j);
      exit(1); 
    }
    i--; j--; /* convert to 0-based */
    /* FIXME calling isArc all the time is inefficient: since we are using
       hash table anyway would be better to check these in temporary hash
       table structure (or build graph as hash table then convert to the
       adjacency list structures). */
    if (!isArc(g, i, j)){
      insertArc_allarcs(g, i, j); /* also update flat arclist allarcs */
    }

#ifdef TWOPATH_HASHTABLES
#ifdef DEBUG_MEMUSAGE
    if (g->num_arcs % 1000 == 0){
      gettimeofday(&end_timeval, NULL);
      timeval_subtract(&elapsed_timeval, &end_timeval, &start_timeval);
      etime = 1000 * elapsed_timeval.tv_sec + elapsed_timeval.tv_usec/1000;
      MEMUSAGE_DEBUG_PRINT(("%u arcs, %u mixTwoPathHashtTab entries, %u inTwoPathHashTab entries, %u outTwoPathHashTab entries (%.2f s)...\n",
                            g->num_arcs,
                            HASH_COUNT(g->mixTwoPathHashTab),
                            HASH_COUNT(g->inTwoPathHashTab),
                            HASH_COUNT(g->outTwoPathHashTab),
                            (double)etime/1000));
    }
#endif /* DEBUG_MEMUSAGE */
#endif /* TWOPATH_HASHTABLES */
    
    saveptr = NULL; /* reset strtok() for next line */
    if (!fgets(buf, sizeof(buf)-1, pajek_file)) {
      if (!feof(pajek_file)) {
        fprintf(stderr, "ERROR: attempting to read edge (%s)\n", strerror(errno));
        fclose(pajek_file);
        exit(1);
      }
    }
  }
  fclose(pajek_file);

#ifdef DEBUG_MEMUSAGE
  for (k = 0; k < g->num_nodes; k++) {
    total_degree += g->outdegree[k];
  }
  MEMUSAGE_DEBUG_PRINT(("Allocated additional %f MB (twice) for %u arcs\n",
                        ((double)sizeof(uint_t) * total_degree) / (1024*1024),
                         g->num_arcs));
#ifdef TWOPATH_HASHTABLES
  MEMUSAGE_DEBUG_PRINT(("MixTwoPath hash table has %u entries (%f MB) which is %f%% nonzero in dense matrix (which would have taken %f MB)\n",
                        HASH_COUNT(g->mixTwoPathHashTab),
                        (double)(HASH_COUNT(g->mixTwoPathHashTab)*2*
                                 sizeof(twopath_record_t))/(1024*1024),
                        100*(double)HASH_COUNT(g->mixTwoPathHashTab) /
                        (g->num_nodes*g->num_nodes),
                        ((double)sizeof(uint_t)*num_vertices*num_vertices) /
                        (1024*1024)));
  MEMUSAGE_DEBUG_PRINT(("MixTwoPath hash table overhead %f MB\n", (double)HASH_OVERHEAD(hh, g->mixTwoPathHashTab)/(1024*1024)));
  MEMUSAGE_DEBUG_PRINT(("InTwoPath hash table has %u entries (%f MB) which is %f%% nonzero in dense matrix (which would have taken %f MB)\n",
                        HASH_COUNT(g->inTwoPathHashTab),
                        (double)(HASH_COUNT(g->inTwoPathHashTab)*
                                 (sizeof(twopath_record_t)))/(1024*1024),
                        100*(double)HASH_COUNT(g->inTwoPathHashTab) /
                        (g->num_nodes*g->num_nodes),
                        ((double)sizeof(uint_t)*num_vertices*num_vertices) /
                        (1024*1024)));
  MEMUSAGE_DEBUG_PRINT(("InTwoPath hash table overhead %f MB\n", (double)HASH_OVERHEAD(hh, g->inTwoPathHashTab)/(1024*1024)));
  MEMUSAGE_DEBUG_PRINT(("OutTwoPath hash table has %u entries (%f MB) which is %f%% nonzero in dense matrix (which would have taken %f MB)\n",
                        HASH_COUNT(g->outTwoPathHashTab),
                        (double)(HASH_COUNT(g->outTwoPathHashTab)*2*
                                 sizeof(twopath_record_t))/(1024*1024),
                        100*(double)HASH_COUNT(g->outTwoPathHashTab) /
                        (g->num_nodes*g->num_nodes),
                        ((double)sizeof(uint_t)*num_vertices*num_vertices) /
                        (1024*1024)));
  MEMUSAGE_DEBUG_PRINT(("OutTwoPath hash table overhead %f MB\n", (double)HASH_OVERHEAD(hh, g->outTwoPathHashTab)/(1024*1024)));
#endif /* TWOPATH_HASHTABLES */
#endif /* DEBUG_MEMUSAGE */
  
  if (binattr_filename) {
    if ((num_attr = load_integer_attributes(binattr_filename, num_vertices,
                                            TRUE, &g->binattr_names,
                                            &g->binattr)) < 0){
      fprintf(stderr, "ERROR: loading binary attributes from file %s failed\n", 
              binattr_filename);
      exit(1);
    }
    g->num_binattr = (uint_t)num_attr;
  }

  if (catattr_filename) {
    if ((num_attr = load_integer_attributes(catattr_filename, num_vertices,
                                            FALSE, &g->catattr_names,
                                            &g->catattr)) < 0){
      fprintf(stderr, "ERROR: loading categorical attributes from file %s failed\n", 
              catattr_filename);
      exit(1);
    }
    g->num_catattr = (uint_t)num_attr;
  }
  if (contattr_filename) {
    if ((num_attr = load_float_attributes(contattr_filename, num_vertices,
                                          &g->contattr_names,
                                          &g->contattr)) < 0){
      fprintf(stderr, "ERROR: loading continuous attributes from file %s failed\n", 
              contattr_filename);
      exit(1);
    }
    g->num_contattr = (uint_t)num_attr;
  }  
  
  return(g);
}

/*
 * Write arc list to stdout
 *
 * Parameters:
 *     g - digraph to dump
 *
 * Return value:
 *    None.
 *
 */
void dump_digraph_arclist(const digraph_t *g)
{
  write_digraph_arclist_to_file(stdout, g);
}

/*
 * Write some summary statistics of graph and attribute data to stdout
 */
void print_data_summary(const digraph_t * g)
{
  uint_t i,j;
  uint_t num_na_values;
  
  printf("Digraph with %u vertics and %u arcs (density %g)\n",
         g->num_nodes, g->num_arcs, density(g));
  printf("%u binary attributes\n", g->num_binattr);
  for (i = 0; i < g->num_binattr; i++) {
    printf("  %s", g->binattr_names[i]);
    num_na_values = 0;
    for (j = 0; j < g->num_nodes; j++) {
      if (g->binattr[i][j] == BIN_NA) {
        num_na_values++;
      }
    }
    printf(" has %u NA values\n", num_na_values);
  }
  printf("%u categorical attributes\n", g->num_catattr);
  for (i = 0; i < g->num_catattr; i++) {
    printf("  %s", g->catattr_names[i]);
    num_na_values = 0;
    for (j = 0; j < g->num_nodes; j++) {
      if (g->catattr[i][j] == CAT_NA) {
        num_na_values++;
      }
    }
    printf(" has %u NA values\n", num_na_values);
  }
  printf("%u continuous attributes\n", g->num_contattr);
  for (i = 0; i < g->num_contattr; i++) {
    printf("  %s", g->contattr_names[i]);
    num_na_values = 0;
    for (j = 0; j < g->num_nodes; j++) {
      if (isnan(g->contattr[i][j])) {
        num_na_values++;
      }
    }
    printf(" has %u NA values\n", num_na_values);
  }
}

/*
 * Write some statistics about the snowball sampling zones to stdout.
 */
void print_zone_summary(const digraph_t *g)
{
  uint_t   i;
  uint_t  *zone_sizes; /* number of nodes in each zone */
  uint_t   num_zones = g->max_zone + 1;

  if (num_zones == 1) {
    printf("No zone information (all nodes in zone 0)\n");
    return;
  }
  zone_sizes = (uint_t *)safe_calloc(num_zones, sizeof(uint_t));
  for (i = 0; i < g->num_nodes; i++) {
    assert(g->zone[i] < num_zones);
    zone_sizes[g->zone[i]]++;
  }
  printf("Number of zones: %u (%u waves)\n", num_zones, num_zones-1);
  printf("Number of nodes in inner waves: %u\n", g->num_inner_nodes);  
  printf("Number of nodes in each zone:\n");
  for (i = 0; i < num_zones; i++) {
    printf(" %u: %u\n", i, zone_sizes[i]);
  }
  
  free(zone_sizes);
}

/*
 * Write arc list in Pajek format to file. The node numbers are
 * 1..n in this format (not 0..n-1).
 *
 * Parameters:
 *     fp - open (write) file pointer to write to
 *     g - digraph to dump
 *
 * Return value:
 *    None.
 *
 */
void write_digraph_arclist_to_file(FILE *fp, const digraph_t *g)
{
  uint_t i, j, count=0;

  fprintf(fp, "*vertices %u\n", g->num_nodes);
  for (i = 0; i < g->num_nodes; i++)
    fprintf(fp, "%u\n", i+1);
  fprintf(fp, "*arcs\n");
  for (i = 0; i < g->num_nodes; i++)  {
    for (j = 0; j < g->outdegree[i]; j++) {
      count++;
      fprintf(fp, "%u %u\n", i+1, g->arclist[i][j]+1); /* output is 1 based */
      /*removed as slows significantly: assert(isArc(g, i, g->arclist[i][j]));*/
    }
  }
  assert(count == g->num_arcs);
}


/*
 * Read snowball sampling zone file and put zone information in digraph g
 *
 * Parameters:
 *    g             - (in/out) digraph to put zone information in
 *    zone_filename - filename of zone file to read.
 *
 * Return value:
 *    0 if OK else nonzero for error.
 * 
 * The zone, max_zone, num_inner_nodes, inner_nodes, and
 * prev_wave_degree fields of g are set here.
 *
 * The format of the file is the same as that for categorical
 * attributes (and the same function is used to parse it): a header
 * line which must have just the name "zone", and each subsequent line
 * the the snowball sampling zone for each node.  The first line (after the
 * header) has the value for node 0, then the next line node 1, and
 * so on. The zones are numbered from 0 for the seed nodes.
 * 
 * E.g.:
 *
 * zone
 * 0
 * 1
 * 1
 * 2
 */
int add_snowball_zones_to_digraph(digraph_t *g, const char *zone_filename)
{
  int      num_attr, j;
  char   **attr_names;
  int    **zones;
  uint_t   i, u, v;
  uint_t  *zone_sizes; /* number of nodes in each zone */
  uint_t   num_zones;

  
  if ((num_attr = load_integer_attributes(zone_filename, g->num_nodes,
                                          FALSE, &attr_names,
                                          &zones)) < 0){
    fprintf(stderr, "ERROR: loading zones from file %s failed\n", 
            zone_filename);
    return -1;
  }
  if (num_attr != 1) {
    fprintf(stderr, "ERROR: expecting only zone attribute in zone file %s "
            "but found %d attributes\n", zone_filename, num_attr);
    return -1;
  }
  if (strcasecmp(attr_names[0], "zone") != 0) {
    fprintf(stderr, "ERROR: expecting only zone attribute in zone file %s "
            " but found %s\n", zone_filename, attr_names[0]);
    return -1;
  }
  for (i = 0; i < g->num_nodes; i++) {
    g->zone[i] = zones[0][i];
    if (g->zone[i] > g->max_zone) {
      g->max_zone = g->zone[i];
    }
  }

  num_zones = g->max_zone + 1;

  /* check that the zones are not invalid, no skipped zones */
  zone_sizes = (uint_t *)safe_calloc(num_zones, sizeof(uint_t));
  for (i = 0; i < g->num_nodes; i++) {
    assert(g->zone[i] < num_zones);
    zone_sizes[g->zone[i]]++;
  }
  for (i = 0; i < num_zones; i++) {
    if (zone_sizes[i] == 0) {
      fprintf(stderr,
              "ERROR: Max zone is %u but there are no nodes in zone %u\n",
              g->max_zone, i);
      return -1;
    }
  }

  /*
   * For conditional estimation, the zone of each node is fixed, as
   * well as all the ties between nodes in the outermost wave (last
   * zone) and ties from nodes in the last zone to nodes in the
   * second-last zone. So in MCMC procedure we to need find nodes only
   * in the inner waves (i.e. all those apart from the outermost). So
   * to all this done to be done efficiently we build the inner_nodes
   * array which is an array of size num_inner_nodes (the number of
   * nodes in zones other than the last) of each node id in an inner
   * zone.
   */
  for (i = 0; i < g->max_zone; i++) {
    g->num_inner_nodes += zone_sizes[i];
  }
  g->inner_nodes = (uint_t *)safe_calloc(g->num_inner_nodes, sizeof(uint_t));
  for (u = 0, i = 0; u < g->num_nodes; u++) {
    if (g->zone[u] < g->max_zone) {
      assert(i < g->num_inner_nodes);
      g->inner_nodes[i++] = u;
    }
  }
  
  /*
   * build prev_wave_degree[] which for each node gives the number of
   * edges to or from (i.e. ignoring direction of arc) that node
   * to/from nodes in the immediately preceding zone. (This value will always
   * be zero for all seed nodes i.e. nodes in zone 0).
   */
  for (i = 0; i < g->num_arcs; i++) {
    u = g->allarcs[i].i;
    v = g->allarcs[i].j;
    if (g->zone[u] != g->zone[v] &&
        g->zone[u] != g->zone[v] + 1 && g->zone[v] != g->zone[u] + 1){
      fprintf(stderr, "ERROR: invalid snowball zones for adjacent nodes %u "
              "(zone %u) and %u (zone %u)\n", u, g->zone[u], v, g->zone[v]);
      return -1;
    }
    if (g->zone[u] > g->zone[v]) {
      assert(g->zone[u] == g->zone[v] + 1);
      g->prev_wave_degree[u]++;
    } else if (g->zone[v] > g->zone[u]) {
      assert(g->zone[v] == g->zone[u] + 1);
      g->prev_wave_degree[v]++;
    }
  }
  
  
  for (j = 0; j < num_attr; j++) {
    free(attr_names[j]);
    free(zones[j]);
  }
  free(attr_names);
  free(zones);
  free(zone_sizes);
  return 0;
}


/*
 * Write snowball sampling zone information (used for conditional estimation)
 * to stdout for debugging.
 *
 * Parmaters:
 *   g - digraph object to dump zone info from
 *
 * Return value:
 *  None
 */
void dump_zone_info(const digraph_t *g)
{
  uint_t   i;
  uint_t   num_zones = g->max_zone + 1;

  if (num_zones == 1) {
    printf("No zone information (all nodes in zone 0)\n");
    return;
  }
  printf("Number of zones: %u (%u waves)\n", num_zones, num_zones-1);
  printf("Number of nodes in inner waves: %u\n", g->num_inner_nodes);
  printf("Nodes in inner waves:");
  for (i = 0; i < g->num_inner_nodes; i++) {
    printf(" %u", g->inner_nodes[i]);
  }
  printf("\n");
  printf("Wave of each node:");
  for (i = 0; i < g->num_nodes; i++) {
    printf(" %u", g->zone[i]);
  }
  printf("\n");
  printf("Number of ties to/from previous wave for each node:");
  for (i = 0; i < g->num_nodes; i++) {
    printf(" %u", g->prev_wave_degree[i]);
  }
  printf("\n");
}<|MERGE_RESOLUTION|>--- conflicted
+++ resolved
@@ -746,9 +746,6 @@
   g->indegree = (uint_t *)safe_calloc((size_t)num_vertices, sizeof(uint_t));
   g->revarclist = (uint_t **)safe_calloc((size_t)num_vertices, sizeof(uint_t *));
   g->allarcs = NULL;
-<<<<<<< HEAD
-  /* TODO change dense matrices to sparse (hash table or CSR etc.) for scalabiity */  
-=======
 
 #ifdef TWOPATH_HASHTABLES
   g->mixTwoPathHashTab = NULL;
@@ -764,7 +761,6 @@
 #endif /* HASH_BLOOM */
 #endif /* DEBUG_MEMUSAGE */
 #else
->>>>>>> 519c4991
   g->mixTwoPathMatrix = (uint_t *)safe_calloc((size_t)num_vertices * num_vertices,
                                               sizeof(uint_t));
   g->inTwoPathMatrix = (uint_t *)safe_calloc((size_t)num_vertices * num_vertices,
